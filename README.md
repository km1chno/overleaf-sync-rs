--- conflicted
+++ resolved
@@ -1,12 +1,7 @@
 # overleaf-sync-rs
 
-<<<<<<< HEAD
-- [ ] zip local backups
-=======
-- [ ] logging instead of println...
 - [ ] zip local backups
 
 ## 📋 License
 
-MIT - see LICENSE
->>>>>>> 6e70e465
+MIT - see LICENSE